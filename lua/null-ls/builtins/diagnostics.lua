--- conflicted
+++ resolved
@@ -317,35 +317,12 @@
         check_exit_code = function(code)
             return code <= 1
         end,
-<<<<<<< HEAD
-        on_output = function(params)
-            local diagnostics = {}
-            for _, diagnostic in ipairs(params.output) do
-                table.insert(diagnostics, {
-                    row = diagnostic.line,
-                    col = diagnostic.column - 1,
-                    end_row = diagnostic.endLine,
-                    end_col = diagnostic.endColumn == diagnostic.column and diagnostic.endColumn
-                        or diagnostic.endColumn - 1,
-                    message = diagnostic.message,
-                    source = "shellcheck",
-                    code = diagnostic.code,
-                    severity = diagnostic.level == "error" and 1
-                        or diagnostic.level == "warning" and 2
-                        or diagnostic.level == "info" and 3
-                        or diagnostic.level == "style" and 4,
-                })
-            end
-            return diagnostics
-        end,
-=======
         on_output = from_json({
             severities = {
                 info = default_severities["information"],
                 style = default_severities["hint"],
             },
         }),
->>>>>>> 7c50ca73
     },
     factory = h.generator_factory,
 })
