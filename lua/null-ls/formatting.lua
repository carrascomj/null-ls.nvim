--- conflicted
+++ resolved
@@ -38,14 +38,6 @@
     api.nvim_set_current_win(winid)
 end
 
-<<<<<<< HEAD
-=======
-local postprocess = function(edit)
-    edit.range = u.range.to_lsp(edit)
-    edit.newText = edit.text
-end
-
->>>>>>> b265dc82
 M.handler = function(method, original_params, handler, bufnr)
     local apply_edits = function(edits, params)
         u.debug_log("received edits from generators")
